--- conflicted
+++ resolved
@@ -1,12 +1,7 @@
 # AzureMated
 Don't worry about it: It's AzureMated! CLI-based tool for Azure consulting automation.
 
-<<<<<<< HEAD
-=======
 [![AzuredMated Promo Video](https://img.youtube.com/vi/xf5u4CWygkA/0.jpg)](https://www.youtube.com/watch?v=xf5u4CWygkA)
-
->>>>>>> 1f583f5e
-## Description
 
 AzureMated is a no-nonsense command-line sidekick for consultants, MSPs, and in-house cloud teams who need to discover, audit, and automate Azure workloads—fast.
 
